--- conflicted
+++ resolved
@@ -24,20 +24,12 @@
 }
 
 NodeInstance::NodeInstance(const NodeInstance& other, std::string id)
-<<<<<<< HEAD
-	: mType(other.type().clone()),
-	  mX{other.x()},
-	  mY{other.y()},
-	  mId{std::move(id)},
-	  mContext{&other.context()},
-	  mFunction{&other.function()} {
-=======
     : mType(other.type().clone()),
       mX{other.x()},
       mY{other.y()},
       mId{std::move(id)},
-      mContext{&other.context()} {
->>>>>>> 7eaff655
+	  mContext{&other.context()},
+	  mFunction{&other.function()} {
 	mType->mNodeInstance = this;
 
 	inputDataConnections.resize(type().dataInputs().size(), {nullptr, ~0});
@@ -95,16 +87,8 @@
 	mType->mNodeInstance = this;
 }
 
-<<<<<<< HEAD
-Result connectData(NodeInstance& lhs, size_t lhsConnID, NodeInstance& rhs,
-				   size_t rhsConnID) {
-	
-	
-=======
 Result connectData(NodeInstance& lhs, size_t lhsConnID, NodeInstance& rhs, size_t rhsConnID) {
-	Expects(&lhs.function() == &rhs.function());
-
->>>>>>> 7eaff655
+
 	Result res = {};
 
 	if(&lhs.function() != &rhs.function()) {
@@ -164,15 +148,8 @@
 	return res;
 }
 
-<<<<<<< HEAD
-Result connectExec(NodeInstance& lhs, size_t lhsConnID, NodeInstance& rhs,
-				   size_t rhsConnID) {
-	
-=======
 Result connectExec(NodeInstance& lhs, size_t lhsConnID, NodeInstance& rhs, size_t rhsConnID) {
-	Expects(&lhs.function() == &rhs.function());
-
->>>>>>> 7eaff655
+
 	Result res = {};
 
 	if(&lhs.function() != &rhs.function()) {
@@ -217,12 +194,7 @@
 }
 
 Result disconnectData(NodeInstance& lhs, size_t lhsConnID, NodeInstance& rhs) {
-<<<<<<< HEAD
 		
-=======
-	Expects(&lhs.function() == &rhs.function());
-
->>>>>>> 7eaff655
 	Result res = {};
 
 	if(&lhs.function() != &rhs.function()) {
